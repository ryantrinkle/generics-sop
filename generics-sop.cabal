--- conflicted
+++ resolved
@@ -62,13 +62,9 @@
   build-depends:       base                 >= 4.7  && < 5,
                        template-haskell     >= 2.8  && < 2.13,
                        ghc-prim             >= 0.3  && < 0.6,
-<<<<<<< HEAD
+                       deepseq              >= 1.3  && < 1.5,
                        vector
-  if impl (ghc < 7.8)
-=======
-                       deepseq              >= 1.3  && < 1.5
   if !impl (ghc >= 7.8)
->>>>>>> 22ad8605
     build-depends:     tagged               >= 0.7  && < 0.9
   if !impl (ghc >= 8.0)
     build-depends:     transformers-compat  >= 0.3  && < 0.6,

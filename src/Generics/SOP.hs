--- conflicted
+++ resolved
@@ -273,10 +273,6 @@
     -- ** Constructing sums
   , Injection
   , injections
-<<<<<<< HEAD
-  , apInjs_NP
-  , apInjs_POP
-=======
   , shift
   , shiftInjection
   , UnProd
@@ -286,7 +282,6 @@
     -- ** Destructing sums
   , unZ
   , HIndex(..)
->>>>>>> 22ad8605
     -- ** Dealing with @'All' c@
   , hcliftA'
   , hcliftA2'

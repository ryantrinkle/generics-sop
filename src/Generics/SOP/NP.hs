{-# LANGUAGE PatternSynonyms, PolyKinds, StandaloneDeriving, UndecidableInstances, ViewPatterns #-}
-- | n-ary products (and products of products)
module Generics.SOP.NP
  ( -- * Datatypes
    NP(.., Nil, (:*))
  , POP(..)
  , unPOP
    -- * Constructing products
  , pure_NP
  , pure_POP
  , cpure_NP
  , cpure_POP
    -- ** Construction from a list
  , fromList
    -- * Application
  , ap_NP
  , ap_POP
    -- * Destructing products
  , hd
  , tl
  , Projection
  , projections
    -- * Lifting / mapping
  , liftA_NP
  , liftA_POP
  , liftA2_NP
  , liftA2_POP
  , liftA3_NP
  , liftA3_POP
  , map_NP
  , map_POP
  , zipWith_NP
  , zipWith_POP
  , zipWith3_NP
  , zipWith3_POP
  , cliftA_NP
  , cliftA_POP
  , cliftA2_NP
  , cliftA2_POP
  , cliftA3_NP
  , cliftA3_POP
  , cmap_NP
  , cmap_POP
  , czipWith_NP
  , czipWith_POP
  , czipWith3_NP
  , czipWith3_POP
    -- * Dealing with @'All' c@
  , hcliftA'
  , hcliftA2'
  , hcliftA3'
  , cliftA2'_NP
    -- * Collapsing
  , collapse_NP
  , collapse_POP
    -- * Sequencing
  , sequence'_NP
  , sequence'_POP
  , sequence_NP
  , sequence_POP
    -- * Catamorphism and anamorphism
  , cata_NP
  , ccata_NP
  , ana_NP
  , cana_NP
  ) where

#if !(MIN_VERSION_base(4,8,0))
import Control.Applicative
#endif
import Data.Proxy (Proxy(..))
import qualified Data.Vector as V
import GHC.Exts (Any)
import Unsafe.Coerce

import Generics.SOP.BasicFunctors
import Generics.SOP.Classes
import Generics.SOP.Constraint
import Generics.SOP.Sing

-- | An n-ary product.
--
-- The product is parameterized by a type constructor @f@ and
-- indexed by a type-level list @xs@. The length of the list
-- determines the number of elements in the product, and if the
-- @i@-th element of the list is of type @x@, then the @i@-th
-- element of the product is of type @f x@.
--
-- The constructor names are chosen to resemble the names of the
-- list constructors.
--
-- Two common instantiations of @f@ are the identity functor 'I'
-- and the constant functor 'K'. For 'I', the product becomes a
-- heterogeneous list, where the type-level list describes the
-- types of its components. For @'K' a@, the product becomes a
-- homogeneous list, where the contents of the type-level list are
-- ignored, but its length still specifies the number of elements.
--
-- In the context of the SOP approach to generic programming, an
-- n-ary product describes the structure of the arguments of a
-- single data constructor.
--
-- /Examples:/
--
-- > I 'x'    :* I True  :* Nil  ::  NP I       '[ Char, Bool ]
-- > K 0      :* K 1     :* Nil  ::  NP (K Int) '[ Char, Bool ]
-- > Just 'x' :* Nothing :* Nil  ::  NP Maybe   '[ Char, Bool ]
--
newtype NP (f :: k -> *) (xs :: [k]) = NP (V.Vector (f Any))

data IsNP (f :: k -> *) (xs :: [k]) where
  IsNil  :: IsNP f '[]
  IsCons :: f x -> NP f xs -> IsNP f (x ': xs)

isNP :: NP f xs -> IsNP f xs
isNP (NP xs) =
  if V.null xs
    then unsafeCoerce IsNil
    else unsafeCoerce (IsCons (V.unsafeHead xs) (NP (V.unsafeTail xs)))

pattern Nil :: () => (xs ~ '[]) => NP f xs
pattern Nil <- (isNP -> IsNil)
  where
    Nil = NP V.empty

pattern (:*) :: () => (xs' ~ (x ': xs)) => f x -> NP f xs -> NP f xs'
pattern x :* xs <- (isNP -> IsCons x xs)
  where
    x :* NP xs = NP (V.cons (unsafeCoerce x) xs)
infixr 5 :*

instance All (Show `Compose` f) xs => Show (NP f xs) where
  show xs =
    show (hcollapse (hcmap (Proxy :: Proxy (Show `Compose` f)) (K . Showable . show) xs))

newtype Showable = Showable String

instance Show Showable where
  show (Showable x) = x
{-
deriving instance All (Eq   `Compose` f) xs => Eq   (NP f xs)
deriving instance (All (Eq `Compose` f) xs, All (Ord `Compose` f) xs) => Ord (NP f xs)
-}

-- | A product of products.
--
-- This is a 'newtype' for an 'NP' of an 'NP'. The elements of the
-- inner products are applications of the parameter @f@. The type
-- 'POP' is indexed by the list of lists that determines the lengths
-- of both the outer and all the inner products, as well as the types
-- of all the elements of the inner products.
--
-- A 'POP' is reminiscent of a two-dimensional table (but the inner
-- lists can all be of different length). In the context of the SOP
-- approach to generic programming, a 'POP' is useful to represent
-- information that is available for all arguments of all constructors
-- of a datatype.
--
newtype POP (f :: (k -> *)) (xss :: [[k]]) = POP (NP (NP f) xss)

deriving instance (Show (NP (NP f) xss)) => Show (POP f xss)
deriving instance (Eq   (NP (NP f) xss)) => Eq   (POP f xss)
deriving instance (Ord  (NP (NP f) xss)) => Ord  (POP f xss)

-- | Unwrap a product of products.
unPOP :: POP f xss -> NP (NP f) xss
unPOP (POP xss) = xss

type instance AllN NP  c = All  c
type instance AllN POP c = All2 c

type instance SListIN NP  = SListI
type instance SListIN POP = SListI2

-- * Constructing products

-- | Specialization of 'hpure'.
--
-- The call @'pure_NP' x@ generates a product that contains 'x' in every
-- element position.
--
-- /Example:/
--
-- >>> pure_NP [] :: NP [] '[Char, Bool]
-- "" :* [] :* Nil
-- >>> pure_NP (K 0) :: NP (K Int) '[Double, Int, String]
-- K 0 :* K 0 :* K 0 :* Nil
--
pure_NP :: forall f xs. SListI xs => (forall a. f a) -> NP f xs
pure_NP f = NP (V.replicate (lengthSList (Proxy :: Proxy xs)) (unsafeCoerce f))
{-
pure_NP f = case sList :: SList xs of
  SNil   -> Nil
  SCons  -> f :* pure_NP f
-}

-- | Specialization of 'hpure'.
--
-- The call @'pure_POP' x@ generates a product of products that contains 'x'
-- in every element position.
--
pure_POP :: All SListI xss => (forall a. f a) -> POP f xss
pure_POP f = POP (cpure_NP sListP (pure_NP f))

sListP :: Proxy SListI
sListP = Proxy

-- | Specialization of 'hcpure'.
--
-- The call @'cpure_NP' p x@ generates a product that contains 'x' in every
-- element position.
--
cpure_NP :: forall c xs proxy f. All c xs
         => proxy c -> (forall a. c a => f a) -> NP f xs
cpure_NP _ x = NP (unsafeCoerce (V.fromList (cpure_List (Proxy :: Proxy '(c, xs)) x :: [f Any])))

-- | Specialization of 'hcpure'.
--
-- The call @'cpure_NP' p x@ generates a product of products that contains 'x'
-- in every element position.
--
cpure_POP :: forall c xss proxy f. (All2 c xss)
          => proxy c -> (forall a. c a => f a) -> POP f xss
cpure_POP p f = POP (cpure_NP (allP p) (cpure_NP p f))

allP :: proxy c -> Proxy (All c)
allP _ = Proxy

instance HPure NP where
  hpure  = pure_NP
  hcpure = cpure_NP

instance HPure POP where
  hpure  = pure_POP
  hcpure = cpure_POP

-- ** Construction from a list

-- | Construct a homogeneous n-ary product from a normal Haskell list.
--
-- Returns 'Nothing' if the length of the list does not exactly match the
-- expected size of the product.
--
fromList :: forall xs a . SListI xs => [a] -> Maybe (NP (K a) xs)
fromList xs =
  if length xs == lengthSList (Proxy :: Proxy xs)
    then Just (NP (V.fromList (unsafeCoerce xs)))
    else Nothing
    
{-
fromList = go sList
  where
    go :: SList xs -> [a] -> Maybe (NP (K a) xs)
    go SNil  []     = return Nil
    go SCons (x:xs) = do ys <- go sList xs ; return (K x :* ys)
    go _     _      = Nothing
-}

-- * Application

-- | Specialization of 'hap'.
--
-- Applies a product of (lifted) functions pointwise to a product of
-- suitable arguments.
--
ap_NP :: NP (f -.-> g) xs -> NP f xs -> NP g xs
ap_NP (NP fs) (NP xs) = NP (V.zipWith unsafeApply fs xs) 
  where
    unsafeApply f x = unsafeCoerce f x

-- | Specialization of 'hap'.
--
-- Applies a product of (lifted) functions pointwise to a product of
-- suitable arguments.
--
ap_POP :: POP (f -.-> g) xss -> POP f xss -> POP g xss
ap_POP (POP (NP fss)) (POP (NP xss)) =
  POP (NP (V.zipWith ap_NP fss xss))

-- The definition of 'ap_POP' is a more direct variant of
-- '_ap_POP_spec'. The direct definition has the advantage
-- that it avoids the 'SListI' constraint.
_ap_POP_spec :: SListI xss => POP (f -.-> g) xss -> POP  f xss -> POP  g xss
_ap_POP_spec (POP fs) (POP xs) = POP (liftA2_NP ap_NP fs xs)

type instance Prod NP  = NP
type instance Prod POP = POP

instance HAp NP  where hap = ap_NP
instance HAp POP where hap = ap_POP

-- * Destructing products

-- | Obtain the head of an n-ary product.
--
-- @since 0.2.1.0
--
hd :: NP f (x ': xs) -> f x
hd (NP xs) = unsafeCoerce (V.head xs)

-- | Obtain the tail of an n-ary product.
--
-- @since 0.2.1.0
--
tl :: NP f (x ': xs) -> NP f xs
tl (NP xs) = unsafeCoerce (V.tail xs)

-- | The type of projections from an n-ary product.
--
type Projection (f :: k -> *) (xs :: [k]) = K (NP f xs) -.-> f

-- | Compute all projections from an n-ary product.
--
-- Each element of the resulting product contains one of the projections.
--
projections :: forall xs f . SListI xs => NP (Projection f xs) xs
projections = ana_NP (\ (K i) -> (Fn (\ (K (NP xs)) -> unsafeCoerce (xs V.! i)), K (i + 1))) (K 0)

-- * Lifting / mapping

-- | Specialization of 'hliftA'.
liftA_NP  :: SListI     xs  => (forall a. f a -> g a) -> NP  f xs  -> NP  g xs
-- | Specialization of 'hliftA'.
liftA_POP :: All SListI xss => (forall a. f a -> g a) -> POP f xss -> POP g xss

liftA_NP  = hliftA
liftA_POP = hliftA

-- | Specialization of 'hliftA2'.
liftA2_NP  :: SListI     xs  => (forall a. f a -> g a -> h a) -> NP  f xs  -> NP  g xs  -> NP   h xs
-- | Specialization of 'hliftA2'.
liftA2_POP :: All SListI xss => (forall a. f a -> g a -> h a) -> POP f xss -> POP g xss -> POP  h xss

liftA2_NP  = hliftA2
liftA2_POP = hliftA2

-- | Specialization of 'hliftA3'.
liftA3_NP  :: SListI     xs  => (forall a. f a -> g a -> h a -> i a) -> NP  f xs  -> NP  g xs  -> NP  h xs  -> NP  i xs
-- | Specialization of 'hliftA3'.
liftA3_POP :: All SListI xss => (forall a. f a -> g a -> h a -> i a) -> POP f xss -> POP g xss -> POP h xss -> POP i xss

liftA3_NP  = hliftA3
liftA3_POP = hliftA3

-- | Specialization of 'hmap', which is equivalent to 'hliftA'.
map_NP  :: SListI     xs  => (forall a. f a -> g a) -> NP  f xs  -> NP  g xs
-- | Specialization of 'hmap', which is equivalent to 'hliftA'.
map_POP :: All SListI xss => (forall a. f a -> g a) -> POP f xss -> POP g xss

map_NP  = hmap
map_POP = hmap

-- | Specialization of 'hzipWith', which is equivalent to 'hliftA2'.
zipWith_NP  :: SListI     xs  => (forall a. f a -> g a -> h a) -> NP  f xs  -> NP  g xs  -> NP   h xs
-- | Specialization of 'hzipWith', which is equivalent to 'hliftA2'.
zipWith_POP :: All SListI xss => (forall a. f a -> g a -> h a) -> POP f xss -> POP g xss -> POP  h xss

zipWith_NP  = hzipWith
zipWith_POP = hzipWith

-- | Specialization of 'hzipWith3', which is equivalent to 'hliftA3'.
zipWith3_NP  :: SListI     xs  => (forall a. f a -> g a -> h a -> i a) -> NP  f xs  -> NP  g xs  -> NP  h xs  -> NP  i xs
-- | Specialization of 'hzipWith3', which is equivalent to 'hliftA3'.
zipWith3_POP :: All SListI xss => (forall a. f a -> g a -> h a -> i a) -> POP f xss -> POP g xss -> POP h xss -> POP i xss

zipWith3_NP  = hzipWith3
zipWith3_POP = hzipWith3

-- | Specialization of 'hcliftA'.
cliftA_NP  :: All  c xs  => proxy c -> (forall a. c a => f a -> g a) -> NP   f xs  -> NP  g xs
-- | Specialization of 'hcliftA'.
cliftA_POP :: All2 c xss => proxy c -> (forall a. c a => f a -> g a) -> POP  f xss -> POP g xss

cliftA_NP  = hcliftA
cliftA_POP = hcliftA

-- | Specialization of 'hcliftA2'.
cliftA2_NP  :: All  c xs  => proxy c -> (forall a. c a => f a -> g a -> h a) -> NP  f xs  -> NP  g xs  -> NP  h xs
-- | Specialization of 'hcliftA2'.
cliftA2_POP :: All2 c xss => proxy c -> (forall a. c a => f a -> g a -> h a) -> POP f xss -> POP g xss -> POP h xss

cliftA2_NP  = hcliftA2
cliftA2_POP = hcliftA2

-- | Specialization of 'hcliftA3'.
cliftA3_NP  :: All  c xs  => proxy c -> (forall a. c a => f a -> g a -> h a -> i a) -> NP  f xs  -> NP  g xs  -> NP  h xs  -> NP  i xs
-- | Specialization of 'hcliftA3'.
cliftA3_POP :: All2 c xss => proxy c -> (forall a. c a => f a -> g a -> h a -> i a) -> POP f xss -> POP g xss -> POP h xss -> POP i xss

cliftA3_NP  = hcliftA3
cliftA3_POP = hcliftA3

-- | Specialization of 'hcmap', which is equivalent to 'hcliftA'.
cmap_NP  :: All  c xs  => proxy c -> (forall a. c a => f a -> g a) -> NP   f xs  -> NP  g xs
-- | Specialization of 'hcmap', which is equivalent to 'hcliftA'.
cmap_POP :: All2 c xss => proxy c -> (forall a. c a => f a -> g a) -> POP  f xss -> POP g xss

cmap_NP  = hcmap
cmap_POP = hcmap

-- | Specialization of 'hczipWith', which is equivalent to 'hcliftA2'.
czipWith_NP  :: All  c xs  => proxy c -> (forall a. c a => f a -> g a -> h a) -> NP  f xs  -> NP  g xs  -> NP  h xs
-- | Specialization of 'hczipWith', which is equivalent to 'hcliftA2'.
czipWith_POP :: All2 c xss => proxy c -> (forall a. c a => f a -> g a -> h a) -> POP f xss -> POP g xss -> POP h xss

czipWith_NP  = hczipWith
czipWith_POP = hczipWith

-- | Specialization of 'hczipWith3', which is equivalent to 'hcliftA3'.
czipWith3_NP  :: All  c xs  => proxy c -> (forall a. c a => f a -> g a -> h a -> i a) -> NP  f xs  -> NP  g xs  -> NP  h xs  -> NP  i xs
-- | Specialization of 'hczipWith3', which is equivalent to 'hcliftA3'.
czipWith3_POP :: All2 c xss => proxy c -> (forall a. c a => f a -> g a -> h a -> i a) -> POP f xss -> POP g xss -> POP h xss -> POP i xss

czipWith3_NP  = hczipWith3
czipWith3_POP = hczipWith3

-- * Dealing with @'All' c@

-- | Lift a constrained function operating on a list-indexed structure
-- to a function on a list-of-list-indexed structure.
--
-- This is a variant of 'hcliftA'.
--
-- /Specification:/
--
-- @
-- 'hcliftA'' p f xs = 'hpure' ('fn_2' $ \\ 'AllDictC' -> f) \` 'hap' \` 'allDict_NP' p \` 'hap' \` xs
-- @
--
-- /Instances:/
--
-- @
-- 'hcliftA'' :: 'All2' c xss => proxy c -> (forall xs. 'All' c xs => f xs -> f' xs) -> 'NP' f xss -> 'NP' f' xss
-- 'hcliftA'' :: 'All2' c xss => proxy c -> (forall xs. 'All' c xs => f xs -> f' xs) -> 'Generics.SOP.NS.NS' f xss -> 'Generics.SOP.NS.NS' f' xss
-- @
--
{-# DEPRECATED hcliftA' "Use 'hcliftA' or 'hcmap' instead." #-}
hcliftA'  :: (All2 c xss, Prod h ~ NP, HAp h) => proxy c -> (forall xs. All c xs => f xs -> f' xs)                                                       -> h f   xss -> h f'   xss

-- | Like 'hcliftA'', but for binary functions.
{-# DEPRECATED hcliftA2' "Use 'hcliftA2' or 'hczipWith' instead." #-}
hcliftA2' :: (All2 c xss, Prod h ~ NP, HAp h) => proxy c -> (forall xs. All c xs => f xs -> f' xs -> f'' xs)            -> Prod h f xss                  -> h f'  xss -> h f''  xss

-- | Like 'hcliftA'', but for ternay functions.
{-# DEPRECATED hcliftA3' "Use 'hcliftA3' or 'hczipWith3' instead." #-}
hcliftA3' :: (All2 c xss, Prod h ~ NP, HAp h) => proxy c -> (forall xs. All c xs => f xs -> f' xs -> f'' xs -> f''' xs) -> Prod h f xss -> Prod h f' xss -> h f'' xss -> h f''' xss

hcliftA'  p = hcliftA  (allP p)
hcliftA2' p = hcliftA2 (allP p)
hcliftA3' p = hcliftA3 (allP p)

-- | Specialization of 'hcliftA2''.
{-# DEPRECATED cliftA2'_NP "Use 'cliftA2_NP'  instead." #-}
cliftA2'_NP :: All2 c xss => proxy c -> (forall xs. All c xs => f xs -> g xs -> h xs) -> NP f xss -> NP g xss -> NP h xss

cliftA2'_NP = hcliftA2'

-- * Collapsing

-- | Specialization of 'hcollapse'.
--
-- /Example:/
--
-- >>> collapse_NP (K 1 :* K 2 :* K 3 :* Nil)
-- [1,2,3]
--
collapse_NP  ::              NP  (K a) xs  ->  [a]

-- | Specialization of 'hcollapse'.
--
-- /Example:/
--
-- >>> collapse_POP (POP ((K 'a' :* Nil) :* (K 'b' :* K 'c' :* Nil) :* Nil) :: POP (K Char) '[ '[(a :: *)], '[b, c] ])
-- ["a", "bc"]
--
-- (The type signature is only necessary in this case to fix the kind of the type variables.)
--
collapse_POP :: SListI xss => POP (K a) xss -> [[a]]

collapse_NP (NP xs) = unsafeCoerce (V.toList xs)

collapse_POP = collapse_NP . hliftA (K . collapse_NP) . unPOP

type instance CollapseTo NP  a = [a]
type instance CollapseTo POP a = [[a]]

instance HCollapse NP  where hcollapse = collapse_NP
instance HCollapse POP where hcollapse = collapse_POP

-- * Sequencing

-- | Specialization of 'hsequence''.
sequence'_NP  :: forall f g xs . Applicative f  => NP (f :.: g) xs  -> f (NP  g xs)

-- | Specialization of 'hsequence''.
sequence'_POP :: (SListI xss, Applicative f) => POP (f :.: g) xss -> f (POP g xss)

sequence'_NP (NP mxs) =
  NP <$> sequenceA (unsafeCoerce mxs :: V.Vector (f (g Any)))
  -- the outer NP mapping could probably be an unsafeCoerce, too, with sufficient role constraints

sequence'_POP = fmap POP . sequence'_NP . hliftA (Comp . sequence'_NP) . unPOP

instance HSequence NP  where hsequence' = sequence'_NP
instance HSequence POP where hsequence' = sequence'_POP

-- | Specialization of 'hsequence'.
--
-- /Example:/
--
-- >>> sequence_NP (Just 1 :* Just 2 :* Nil)
-- Just (I 1 :* I 2 :* Nil)
--
sequence_NP  :: (SListI xs,  Applicative f) => NP  f xs  -> f (NP  I xs)

-- | Specialization of 'hsequence'.
--
-- /Example:/
--
-- >>> sequence_POP (POP ((Just 1 :* Nil) :* (Just 2 :* Just 3 :* Nil) :* Nil))
-- Just (POP ((I 1 :* Nil) :* ((I 2 :* (I 3 :* Nil)) :* Nil)))
--
sequence_POP :: (All SListI xss, Applicative f) => POP f xss -> f (POP I xss)

sequence_NP   = hsequence
sequence_POP  = hsequence

-- * Catamorphism and anamorphism

<<<<<<< HEAD
cata_NP :: forall r f xs . r '[] -> (forall y ys . f y -> r ys -> r (y ': ys)) -> NP f xs -> r xs
cata_NP nil cons (NP xs) = unsafeCoerce (V.foldr (unsafeCoerce cons) (unsafeCoerce nil) xs)
=======
-- | Catamorphism for 'NP'.
--
-- This is a suitable generalization of 'foldr'. It takes
-- parameters on what to do for 'Nil' and ':*'. Since the
-- input list is heterogeneous, the result is also indexed
-- by a type-level list.
--
-- @since 0.2.3.0
--
cata_NP ::
     forall r f xs .
     r '[]
  -> (forall y ys . f y -> r ys -> r (y ': ys))
  -> NP f xs
  -> r xs
cata_NP nil cons = go
  where
    go :: forall ys . NP f ys -> r ys
    go Nil       = nil
    go (x :* xs) = cons x (go xs)
>>>>>>> 3b2ede39

-- | Constrained catamorphism for 'NP'.
--
-- The difference compared to 'cata_NP' is that the function
-- for the cons-case can make use of the fact that the specified
-- constraint holds for all the types in the signature of the
-- product.
--
-- @since 0.2.3.0
--
ccata_NP ::
     forall c proxy r f xs . (All c xs)
  => proxy c
  -> r '[]
  -> (forall y ys . c y => f y -> r ys -> r (y ': ys))
  -> NP f xs
  -> r xs
ccata_NP _p _nil _cons = error "TODO"
{-
ccata_NP _ nil cons = go
  where
    go :: forall ys . (All c ys) => NP f ys -> r ys
    go Nil       = nil
    go (x :* xs) = cons x (go xs)
-}

<<<<<<< HEAD
ana_NP :: forall s f xs . SListI xs => (forall y ys . s (y ': ys) -> (f y, s ys)) -> s xs -> NP f xs
ana_NP uncons s = NP (V.fromList (ana_List (Proxy :: Proxy xs) uncons s))
-- We could define this as a special case of cana_NP except we need allTop,
-- and we cannot depend on the Dict module here without circular dependencies.
=======
-- | Anamorphism for 'NP'.
--
-- In contrast to the anamorphism for normal lists, the
-- generating function does not return an 'Either', but
-- simply an element and a new seed value.
--
-- This is because the decision on whether to generate a
-- 'Nil' or a ':*' is determined by the types.
--
-- @since 0.2.3.0
--
ana_NP ::
     forall s f xs .
     SListI xs
  => (forall y ys . s (y ': ys) -> (f y, s ys))
  -> s xs
  -> NP f xs
ana_NP uncons = go sList
  where
    go :: forall ys . SList ys -> s ys -> NP f ys
    go SNil  _ = Nil
    go SCons s = case uncons s of
      (x, s') -> x :* go sList s'
>>>>>>> 3b2ede39

-- | Constrained anamorphism for 'NP'.
--
-- Compared to 'ana_NP', the generating function can
-- make use of the specified constraint here for the
-- elements that it generates.
--
-- @since 0.2.3.0
--
cana_NP ::
     forall c proxy s f xs . (All c xs)
  => proxy c
  -> (forall y ys . c y => s (y ': ys) -> (f y, s ys))
  -> s xs
  -> NP f xs
cana_NP _ uncons s = NP (V.fromList (cana_List (Proxy :: Proxy '(c, xs)) uncons s))<|MERGE_RESOLUTION|>--- conflicted
+++ resolved
@@ -527,10 +527,6 @@
 
 -- * Catamorphism and anamorphism
 
-<<<<<<< HEAD
-cata_NP :: forall r f xs . r '[] -> (forall y ys . f y -> r ys -> r (y ': ys)) -> NP f xs -> r xs
-cata_NP nil cons (NP xs) = unsafeCoerce (V.foldr (unsafeCoerce cons) (unsafeCoerce nil) xs)
-=======
 -- | Catamorphism for 'NP'.
 --
 -- This is a suitable generalization of 'foldr'. It takes
@@ -546,12 +542,8 @@
   -> (forall y ys . f y -> r ys -> r (y ': ys))
   -> NP f xs
   -> r xs
-cata_NP nil cons = go
-  where
-    go :: forall ys . NP f ys -> r ys
-    go Nil       = nil
-    go (x :* xs) = cons x (go xs)
->>>>>>> 3b2ede39
+cata_NP nil cons (NP xs) =
+  unsafeCoerce (V.foldr (unsafeCoerce cons) (unsafeCoerce nil) xs)
 
 -- | Constrained catamorphism for 'NP'.
 --
@@ -578,12 +570,6 @@
     go (x :* xs) = cons x (go xs)
 -}
 
-<<<<<<< HEAD
-ana_NP :: forall s f xs . SListI xs => (forall y ys . s (y ': ys) -> (f y, s ys)) -> s xs -> NP f xs
-ana_NP uncons s = NP (V.fromList (ana_List (Proxy :: Proxy xs) uncons s))
--- We could define this as a special case of cana_NP except we need allTop,
--- and we cannot depend on the Dict module here without circular dependencies.
-=======
 -- | Anamorphism for 'NP'.
 --
 -- In contrast to the anamorphism for normal lists, the
@@ -601,13 +587,10 @@
   => (forall y ys . s (y ': ys) -> (f y, s ys))
   -> s xs
   -> NP f xs
-ana_NP uncons = go sList
-  where
-    go :: forall ys . SList ys -> s ys -> NP f ys
-    go SNil  _ = Nil
-    go SCons s = case uncons s of
-      (x, s') -> x :* go sList s'
->>>>>>> 3b2ede39
+ana_NP uncons s =
+  NP (V.fromList (ana_List (Proxy :: Proxy xs) uncons s))
+  -- We could define this as a special case of cana_NP except we need allTop,
+  -- and we cannot depend on the Dict module here without circular dependencies.
 
 -- | Constrained anamorphism for 'NP'.
 --

--- conflicted
+++ resolved
@@ -615,7 +615,6 @@
 -- * Sequencing
 
 -- | Specialization of 'hsequence''.
-<<<<<<< HEAD
 sequence'_NP  :: (SListI  xs , Applicative f) => NP  (f :.: g) xs  -> f (NP  g xs)
 
 -- | Specialization of 'hsequence''.
@@ -630,14 +629,6 @@
 
 sequence'_POP = fmap POP . sequence'_NP . hcmap (Proxy :: Proxy SListI) (Comp . sequence'_NP) . unPOP
 {-# INLINE sequence'_POP #-}
-=======
-sequence'_NP  ::              Applicative f  => NP  (f :.: g) xs  -> f (NP  g xs)
-sequence'_NP Nil         = pure Nil
-sequence'_NP (mx :* mxs) = (:*) <$> unComp mx <*> sequence'_NP mxs
-
--- | Specialization of 'hsequence''.
-sequence'_POP :: (SListI xss, Applicative f) => POP (f :.: g) xss -> f (POP g xss)
-sequence'_POP = fmap POP . sequence'_NP . hliftA (Comp . sequence'_NP) . unPOP
 
 -- | Specialization of 'hctraverse''.
 --
@@ -662,7 +653,6 @@
   go :: NP f ys -> g (NP f' ys)
   go Nil       = pure Nil
   go (x :* xs) = (:*) <$> f x <*> go xs
->>>>>>> 1a40b3f6
 
 -- | Specialization of 'hctraverse''.
 --

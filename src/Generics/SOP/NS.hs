{-# LANGUAGE PatternSynonyms, PolyKinds, StandaloneDeriving, UndecidableInstances, ViewPatterns #-}
{-# OPTIONS_GHC -fno-warn-deprecations #-}
-- | n-ary sums (and sums of products)
module Generics.SOP.NS
  ( -- * Datatypes
    NS(.., Z, S)
  , SOP(..)
  , unZ
  , unSOP
    -- * Constructing sums
  , Injection
  , injections
  , apInjs_NP
  , apInjs_POP
    -- * Application
  , ap_NS
  , ap_SOP
    -- * Lifting / mapping
  , liftA_NS
  , liftA_SOP
  , liftA2_NS
  , liftA2_SOP
  , cliftA_NS
  , cliftA_SOP
  , cliftA2_NS
  , cliftA2_SOP
  , map_NS
  , map_SOP
  , cmap_NS
  , cmap_SOP
    -- * Dealing with @'All' c@
  , cliftA2'_NS
    -- * Collapsing
  , collapse_NS
  , collapse_SOP
    -- * Sequencing
  , sequence'_NS
  , sequence'_SOP
  , sequence_NS
  , sequence_SOP
    -- * Catamorphism and anamorphism
  , cata_NS
  , ccata_NS
  , ana_NS
  , cana_NS
  ) where

#if !(MIN_VERSION_base(4,8,0))
import Control.Applicative
#endif
import Data.Proxy
import qualified Data.Vector as V
import GHC.Exts (Any)
import Unsafe.Coerce

import Generics.SOP.BasicFunctors
import Generics.SOP.Classes
import Generics.SOP.Constraint
import Generics.SOP.NP
import Generics.SOP.Sing

-- * Datatypes

-- | An n-ary sum.
--
-- The sum is parameterized by a type constructor @f@ and
-- indexed by a type-level list @xs@. The length of the list
-- determines the number of choices in the sum and if the
-- @i@-th element of the list is of type @x@, then the @i@-th
-- choice of the sum is of type @f x@.
--
-- The constructor names are chosen to resemble Peano-style
-- natural numbers, i.e., 'Z' is for "zero", and 'S' is for
-- "successor". Chaining 'S' and 'Z' chooses the corresponding
-- component of the sum.
--
-- /Examples:/
--
-- > Z         :: f x -> NS f (x ': xs)
-- > S . Z     :: f y -> NS f (x ': y ': xs)
-- > S . S . Z :: f z -> NS f (x ': y ': z ': xs)
-- > ...
--
-- Note that empty sums (indexed by an empty list) have no
-- non-bottom elements.
--
-- Two common instantiations of @f@ are the identity functor 'I'
-- and the constant functor 'K'. For 'I', the sum becomes a
-- direct generalization of the 'Either' type to arbitrarily many
-- choices. For @'K' a@, the result is a homogeneous choice type,
-- where the contents of the type-level list are ignored, but its
-- length specifies the number of options.
--
-- In the context of the SOP approach to generic programming, an
-- n-ary sum describes the top-level structure of a datatype,
-- which is a choice between all of its constructors.
--
-- /Examples:/
--
-- > Z (I 'x')      :: NS I       '[ Char, Bool ]
-- > S (Z (I True)) :: NS I       '[ Char, Bool ]
-- > S (Z (K 1))    :: NS (K Int) '[ Char, Bool ]
--
data NS (f :: k -> *) (xs :: [k]) = NS !Int (f Any)

data IsNS (f :: k -> *) (xs :: [k]) where
  IsZ :: f x -> IsNS f (x ': xs)
  IsS :: NS f xs -> IsNS f (x ': xs)

isNS :: NS f xs -> IsNS f xs
isNS (NS i x)
  | i == 0    = unsafeCoerce (IsZ x)
  | otherwise = unsafeCoerce (IsS (NS (i - 1) x))

pattern Z :: () => (xs' ~ (x ': xs)) => f x -> NS f xs'
pattern Z x <- (isNS -> IsZ x)
  where
    Z x = NS 0 (unsafeCoerce x)

pattern S :: () => (xs' ~ (x ': xs)) => NS f xs -> NS f xs'
pattern S p <- (isNS -> IsS p)
  where
    S (NS i x) = NS (i + 1) x

instance All (Show `Compose` f) xs => Show (NS f xs) where
  show ns @ (NS i _) =
    show i ++ " " ++ hcollapse (hcmap (Proxy :: Proxy (Show `Compose` f)) (K . show) ns)
{-
deriving instance All (Eq   `Compose` f) xs => Eq   (NS f xs)
deriving instance (All (Eq `Compose` f) xs, All (Ord `Compose` f) xs) => Ord (NS f xs)
-}

-- | Extract the payload from a unary sum.
--
-- For larger sums, this function would be partial, so it is only
-- provided with a rather restrictive type.
--
-- /Example:/
--
-- >>> unZ (Z (I 'x'))
-- I 'x'
--
-- @since 0.2.2.0
--
unZ :: NS f '[x] -> f x
unZ (NS _ x) = unsafeCoerce x

-- | A sum of products.
--
-- This is a 'newtype' for an 'NS' of an 'NP'. The elements of the
-- (inner) products are applications of the parameter @f@. The type
-- 'SOP' is indexed by the list of lists that determines the sizes
-- of both the (outer) sum and all the (inner) products, as well as
-- the types of all the elements of the inner products.
--
-- An @'SOP' 'I'@ reflects the structure of a normal Haskell datatype.
-- The sum structure represents the choice between the different
-- constructors, the product structure represents the arguments of
-- each constructor.
--
newtype SOP (f :: (k -> *)) (xss :: [[k]]) = SOP (NS (NP f) xss)

deriving instance (Show (NS (NP f) xss)) => Show (SOP f xss)
deriving instance (Eq   (NS (NP f) xss)) => Eq   (SOP f xss)
deriving instance (Ord  (NS (NP f) xss)) => Ord  (SOP f xss) 

-- | Unwrap a sum of products.
unSOP :: SOP f xss -> NS (NP f) xss
unSOP (SOP xss) = xss

-- * Constructing sums

z :: f x -> NS f (x ': xs)
z x = NS 0 (unsafeCoerce x)

-- | The type of injections into an n-ary sum.
--
-- If you expand the type synonyms and newtypes involved, you get
--
-- > Injection f xs a = (f -.-> K (NS f xs)) a ~= f a -> K (NS f xs) a ~= f a -> NS f xs
--
-- If we pick @a@ to be an element of @xs@, this indeed corresponds to an
-- injection into the sum.
--
type Injection (f :: k -> *) (xs :: [k]) = f -.-> K (NS f xs)

-- | Compute all injections into an n-ary sum.
--
-- Each element of the resulting product contains one of the injections.
--
injections :: forall xs f. SListI xs => NP (Injection f xs) xs
injections = ana_NP (\ (K i) -> (Fn (\ x -> K (NS i (unsafeCoerce x))), K (i + 1))) (K 0)

-- | Apply injections to a product.
--
-- Given a product containing all possible choices, produce a
-- list of sums by applying each injection to the appropriate
-- element.
--
-- /Example:/
--
-- >>> apInjs_NP (I 'x' :* I True :* I 2 :* Nil)
-- [Z (I 'x'), S (Z (I True)), S (S (Z (I 2)))]
--
apInjs_NP  :: SListI xs  => NP  f xs  -> [NS  f xs]
apInjs_NP  = hcollapse . hap injections

-- | Apply injections to a product of product.
--
-- This operates on the outer product only. Given a product
-- containing all possible choices (that are products),
-- produce a list of sums (of products) by applying each
-- injection to the appropriate element.
--
-- /Example:/
--
-- >>> apInjs_POP (POP ((I 'x' :* Nil) :* (I True :* I 2 :* Nil) :* Nil))
-- [SOP (Z (I 'x' :* Nil)),SOP (S (Z (I True :* (I 2 :* Nil))))]
--
apInjs_POP :: SListI xss => POP f xss -> [SOP f xss]
apInjs_POP = map SOP . apInjs_NP . unPOP

-- * Application

-- | Specialization of 'hap'.
ap_NS :: NP (f -.-> g) xs -> NS f xs -> NS g xs
ap_NS (NP fs) (NS i x) = NS i (unsafeCoerce (fs V.! i) x)

-- | Specialization of 'hap'.
ap_SOP  :: POP (f -.-> g) xss -> SOP f xss -> SOP g xss
ap_SOP (POP (NP fss)) (SOP (NS i xs)) = SOP (NS i (ap_NP (fss V.! i) xs))

-- The definition of 'ap_SOP' is a more direct variant of
-- '_ap_SOP_spec'. The direct definition has the advantage
-- that it avoids the 'SListI' constraint.
_ap_SOP_spec :: SListI xss => POP (t -.-> f) xss -> SOP t xss -> SOP f xss
_ap_SOP_spec (POP fs) (SOP xs) = SOP (liftA2_NS ap_NP fs xs)

type instance Prod NS  = NP
type instance Prod SOP = POP

type instance SListIN NS  = SListI
type instance SListIN SOP = SListI2

instance HAp NS  where hap = ap_NS
instance HAp SOP where hap = ap_SOP

-- * Lifting / mapping

-- | Specialization of 'hliftA'.
liftA_NS  :: SListI     xs  => (forall a. f a -> g a) -> NS  f xs  -> NS  g xs
-- | Specialization of 'hliftA'.
liftA_SOP :: All SListI xss => (forall a. f a -> g a) -> SOP f xss -> SOP g xss

liftA_NS  = hliftA
liftA_SOP = hliftA

-- | Specialization of 'hliftA2'.
liftA2_NS  :: SListI     xs  => (forall a. f a -> g a -> h a) -> NP  f xs  -> NS  g xs  -> NS   h xs
-- | Specialization of 'hliftA2'.
liftA2_SOP :: All SListI xss => (forall a. f a -> g a -> h a) -> POP f xss -> SOP g xss -> SOP  h xss

liftA2_NS  = hliftA2
liftA2_SOP = hliftA2

-- | Specialization of 'hmap', which is equivalent to 'hliftA'.
map_NS  :: SListI     xs  => (forall a. f a -> g a) -> NS  f xs  -> NS  g xs
-- | Specialization of 'hmap', which is equivalent to 'hliftA'.
map_SOP :: All SListI xss => (forall a. f a -> g a) -> SOP f xss -> SOP g xss

map_NS  = hmap
map_SOP = hmap

-- | Specialization of 'hcliftA'.
cliftA_NS  :: All  c xs  => proxy c -> (forall a. c a => f a -> g a) -> NS   f xs  -> NS  g xs
-- | Specialization of 'hcliftA'.
cliftA_SOP :: All2 c xss => proxy c -> (forall a. c a => f a -> g a) -> SOP  f xss -> SOP g xss

cliftA_NS  = hcliftA
cliftA_SOP = hcliftA

-- | Specialization of 'hcliftA2'.
cliftA2_NS  :: All  c xs  => proxy c -> (forall a. c a => f a -> g a -> h a) -> NP  f xs  -> NS  g xs  -> NS  h xs
-- | Specialization of 'hcliftA2'.
cliftA2_SOP :: All2 c xss => proxy c -> (forall a. c a => f a -> g a -> h a) -> POP f xss -> SOP g xss -> SOP h xss

cliftA2_NS  = hcliftA2
cliftA2_SOP = hcliftA2

-- | Specialization of 'hcmap', which is equivalent to 'hcliftA'.
cmap_NS  :: All  c xs  => proxy c -> (forall a. c a => f a -> g a) -> NS   f xs  -> NS  g xs
-- | Specialization of 'hcmap', which is equivalent to 'hcliftA'.
cmap_SOP :: All2 c xss => proxy c -> (forall a. c a => f a -> g a) -> SOP  f xss -> SOP g xss

cmap_NS  = hcmap
cmap_SOP = hcmap

-- * Dealing with @'All' c@

-- | Specialization of 'hcliftA2''.
{-# DEPRECATED cliftA2'_NS "Use 'cliftA2_NS' instead." #-}
cliftA2'_NS :: All2 c xss => proxy c -> (forall xs. All c xs => f xs -> g xs -> h xs) -> NP f xss -> NS g xss -> NS h xss

cliftA2'_NS = hcliftA2'

-- * Collapsing

-- | Specialization of 'hcollapse'.
collapse_NS  ::               NS  (K a) xs  ->   a
-- | Specialization of 'hcollapse'.
collapse_SOP :: SListI xss => SOP (K a) xss ->  [a]

collapse_NS (NS _ (K x)) = x

collapse_SOP = collapse_NS . hliftA (K . collapse_NP) . unSOP

type instance CollapseTo NS  a =  a
type instance CollapseTo SOP a = [a]

instance HCollapse NS  where hcollapse = collapse_NS
instance HCollapse SOP where hcollapse = collapse_SOP

-- * Sequencing

-- | Specialization of 'hsequence''.
sequence'_NS  ::              Applicative f  => NS  (f :.: g) xs  -> f (NS  g xs)

-- | Specialization of 'hsequence''.
sequence'_SOP :: (SListI xss, Applicative f) => SOP (f :.: g) xss -> f (SOP g xss)

sequence'_NS (NS i (Comp x)) = NS i <$> x

sequence'_SOP = fmap SOP . sequence'_NS . hliftA (Comp . sequence'_NP) . unSOP

instance HSequence NS  where hsequence' = sequence'_NS
instance HSequence SOP where hsequence' = sequence'_SOP

-- | Specialization of 'hsequence'.
sequence_NS  :: (SListI xs,  Applicative f) => NS  f xs  -> f (NS  I xs)

-- | Specialization of 'hsequence'.
sequence_SOP :: (All SListI xss, Applicative f) => SOP f xss -> f (SOP I xss)

sequence_NS   = hsequence
sequence_SOP  = hsequence

-- * Catamorphism and anamorphism

<<<<<<< HEAD
cata_NS :: forall r f xs . (forall y ys . f y -> r (y ': ys)) -> (forall y ys . r ys -> r (y ': ys)) -> NS f xs -> r xs
cata_NS z s = error "TODO"
{-
=======
-- | Catamorphism for 'NS'.
--
-- Takes arguments determining what to do for 'Z'
-- and what to do for 'S'. The result type is still
-- indexed over the type-level lit.
--
-- @since 0.2.3.0
--
cata_NS ::
     forall r f xs .
     (forall y ys . f y -> r (y ': ys))
  -> (forall y ys . r ys -> r (y ': ys))
  -> NS f xs
  -> r xs
>>>>>>> 3b2ede39
cata_NS z s = go
  where
    go :: forall ys . NS f ys -> r ys
    go (Z x) = z x
    go (S i) = s (go i)
-}

-- | Constrained catamorphism for 'NS'.
--
-- @since 0.2.3.0
--
ccata_NS ::
     forall c proxy r f xs . (All c xs)
  => proxy c
  -> (forall y ys . c y => f y -> r (y ': ys))
  -> (forall y ys . c y => r ys -> r (y ': ys))
  -> NS f xs
  -> r xs
ccata_NS _ z s = error "TODO"
{-
ccata_NS _ z s = go
  where
    go :: forall ys . (All c ys) => NS f ys -> r ys
    go (Z x) = z x
    go (S i) = s (go i)
-}

-- | Anamorphism for 'NS'.
--
-- @since 0.2.3.0
--
ana_NS ::
     forall s f xs . (SListI xs)
  => (forall r . s '[] -> r)
  -> (forall y ys . s (y ': ys) -> Either (f y) (s ys))
  -> s xs
  -> NS f xs
ana_NS refute decide = error "TODO"
{-
ana_NS refute decide = go sList
  where
    go :: forall ys . SList ys -> s ys -> NS f ys
    go SNil  s = refute s
    go SCons s = case decide s of
      Left x   -> Z x
      Right s' -> S (go sList s')
-}

-- | Constrained anamorphism for 'NS'.
--
-- @since 0.2.3.0
--
cana_NS :: forall c proxy s f xs .
     (All c xs)
  => proxy c
  -> (forall r . s '[] -> r)
  -> (forall y ys . c y => s (y ': ys) -> Either (f y) (s ys))
  -> s xs
  -> NS f xs
cana_NS _ refute decide = error "TODO"
{-
cana_NS _ refute decide = go sList
  where
    go :: forall ys . (All c ys) => SList ys -> s ys -> NS f ys
    go SNil  s = refute s
    go SCons s = case decide s of
      Left x   -> Z x
      Right s' -> S (go sList s')
-}<|MERGE_RESOLUTION|>--- conflicted
+++ resolved
@@ -346,11 +346,6 @@
 
 -- * Catamorphism and anamorphism
 
-<<<<<<< HEAD
-cata_NS :: forall r f xs . (forall y ys . f y -> r (y ': ys)) -> (forall y ys . r ys -> r (y ': ys)) -> NS f xs -> r xs
-cata_NS z s = error "TODO"
-{-
-=======
 -- | Catamorphism for 'NS'.
 --
 -- Takes arguments determining what to do for 'Z'
@@ -365,7 +360,8 @@
   -> (forall y ys . r ys -> r (y ': ys))
   -> NS f xs
   -> r xs
->>>>>>> 3b2ede39
+cata_NS z s = error "TODO"
+{-
 cata_NS z s = go
   where
     go :: forall ys . NS f ys -> r ys

{-# LANGUAGE TemplateHaskell #-}
{-# OPTIONS_GHC -ddump-splices #-}
-- | Generate @generics-sop@ boilerplate instances using Template Haskell.
module Generics.SOP.TH
  ( deriveGeneric
  , deriveGenericOnly
  , deriveGenericFunctions
  , deriveMetadataValue
  , deriveMetadataType
  ) where

import Control.Monad (replicateM)
import Data.Maybe (fromMaybe)
<<<<<<< HEAD
import qualified Data.Vector as V
=======
import Data.Proxy
>>>>>>> 22ad8605
import Language.Haskell.TH
import Language.Haskell.TH.Syntax hiding (Infix)
import Unsafe.Coerce

import Generics.SOP.BasicFunctors
import qualified Generics.SOP.Metadata as SOP
import qualified Generics.SOP.Type.Metadata as SOP.T
import Generics.SOP.NP
import Generics.SOP.NS
import Generics.SOP.Universe

-- | Generate @generics-sop@ boilerplate for the given datatype.
--
-- This function takes the name of a datatype and generates:
--
--   * a 'Code' instance
--   * a 'Generic' instance
--   * a 'HasDatatypeInfo' instance
--
-- Note that the generated code will require the @TypeFamilies@ and
-- @DataKinds@ extensions to be enabled for the module.
--
-- /Example:/ If you have the datatype
--
-- > data Tree = Leaf Int | Node Tree Tree
--
-- and say
--
-- > deriveGeneric ''Tree
--
-- then you get code that is equivalent to:
--
-- > instance Generic Tree where
-- >
-- >   type Code Tree = '[ '[Int], '[Tree, Tree] ]
-- >
-- >   from (Leaf x)   = SOP (   Z (I x :* Nil))
-- >   from (Node l r) = SOP (S (Z (I l :* I r :* Nil)))
-- >
-- >   to (SOP    (Z (I x :* Nil)))         = Leaf x
-- >   to (SOP (S (Z (I l :* I r :* Nil)))) = Node l r
-- >   to _ = error "unreachable" -- to avoid GHC warnings
-- >
-- > instance HasDatatypeInfo Tree where
-- >   type DatatypeInfoOf Tree =
-- >     T.ADT "Main" "Tree"
-- >       '[ T.Constructor "Leaf", T.Constructor "Node" ]
-- >
-- >   datatypeInfo _ =
-- >     T.demoteDatatypeInfo (Proxy :: Proxy (DatatypeInfoOf Tree))
--
-- /Limitations:/ Generation does not work for GADTs, for
-- datatypes that involve existential quantification, for
-- datatypes with unboxed fields.
--
deriveGeneric :: Name -> Q [Dec]
deriveGeneric n = do
  dec <- reifyDec n
  ds1 <- withDataDec dec deriveGenericForDataDec
  ds2 <- withDataDec dec deriveMetadataForDataDec
  return (ds1 ++ ds2)

-- | Like 'deriveGeneric', but omit the 'HasDatatypeInfo' instance.
deriveGenericOnly :: Name -> Q [Dec]
deriveGenericOnly n = do
  dec <- reifyDec n
  withDataDec dec deriveGenericForDataDec

-- | Like 'deriveGenericOnly', but don't derive class instance, only functions.
--
-- /Example:/ If you say
--
-- > deriveGenericFunctions ''Tree "TreeCode" "fromTree" "toTree"
--
-- then you get code that is equivalent to:
--
-- > type TreeCode = '[ '[Int], '[Tree, Tree] ]
-- >
-- > fromTree :: Tree -> SOP I TreeCode
-- > fromTree (Leaf x)   = SOP (   Z (I x :* Nil))
-- > fromTree (Node l r) = SOP (S (Z (I l :* I r :* Nil)))
-- >
-- > toTree :: SOP I TreeCode -> Tree
-- > toTree (SOP    (Z (I x :* Nil)))         = Leaf x
-- > toTree (SOP (S (Z (I l :* I r :* Nil)))) = Node l r
-- > toTree _ = error "unreachable" -- to avoid GHC warnings
--
-- @since 0.2
--
deriveGenericFunctions :: Name -> String -> String -> String -> Q [Dec]
deriveGenericFunctions n codeName fromName toName = do
  let codeName'  = mkName codeName
  let fromName' = mkName fromName
  let toName'   = mkName toName
  dec <- reifyDec n
  withDataDec dec $ \_isNewtype _cxt name _bndrs cons _derivs -> do
    let codeType = codeFor cons                        -- '[ '[Int], '[Tree, Tree] ]
    let repType = [t| SOP I $(conT codeName') |]       -- SOP I TreeCode
    sequence
      [ tySynD codeName' [] codeType                    -- type TreeCode = '[ '[Int], '[Tree, Tree] ]
      , sigD fromName' [t| $(conT name) -> $repType |]  -- fromTree :: Tree -> SOP I TreeCode
      , embedding fromName' cons                        -- fromTree ... =
      , sigD toName' [t| $repType -> $(conT name) |]    -- toTree :: SOP I TreeCode -> Tree
      , projection toName' cons                         -- toTree ... =
      ]

-- | Derive @DatatypeInfo@ value for the type.
--
-- /Example:/ If you say
--
-- > deriveMetadataValue ''Tree "TreeCode" "treeDatatypeInfo"
--
-- then you get code that is equivalent to:
--
-- > treeDatatypeInfo :: DatatypeInfo TreeCode
-- > treeDatatypeInfo = ADT "Main" "Tree"
-- >     (Constructor "Leaf" :* Constructor "Node" :* Nil)
--
-- /Note:/ CodeType need to be derived with 'deriveGenericFunctions'.
--
-- @since 0.2
--
deriveMetadataValue :: Name -> String -> String -> Q [Dec]
deriveMetadataValue n codeName datatypeInfoName = do
  let codeName'  = mkName codeName
  let datatypeInfoName' = mkName datatypeInfoName
  dec <- reifyDec n
  withDataDec dec $ \isNewtype _cxt name _bndrs cons _derivs -> do
    sequence [ sigD datatypeInfoName' [t| SOP.DatatypeInfo $(conT codeName') |]                    -- treeDatatypeInfo :: DatatypeInfo TreeCode
             , funD datatypeInfoName' [clause [] (normalB $ metadata' isNewtype name cons) []] -- treeDatatypeInfo = ...
             ]
{-# DEPRECATED deriveMetadataValue "Use 'deriveMetadataType' and 'demoteDatatypeInfo' instead." #-}

-- | Derive @DatatypeInfo@ type for the type.
--
-- /Example:/ If you say
--
-- > deriveMetadataType ''Tree "TreeDatatypeInfo"
--
-- then you get code that is equivalent to:
--
-- > type TreeDatatypeInfo =
-- >   T.ADT "Main" "Tree"
-- >     [ T.Constructor "Leaf", T.Constructor "Node" ]
--
-- @since 0.3.0.0
--
deriveMetadataType :: Name -> String -> Q [Dec]
deriveMetadataType n datatypeInfoName = do
  let datatypeInfoName' = mkName datatypeInfoName
  dec <- reifyDec n
  withDataDec dec $ \ isNewtype _ctx name _bndrs cons _derivs ->
    sequence
      [ tySynD datatypeInfoName' [] (metadataType' isNewtype name cons) ]

deriveGenericForDataDec :: Bool -> Cxt -> Name -> [TyVarBndr] -> [Con] -> Derivings -> Q [Dec]
deriveGenericForDataDec _isNewtype _cxt name bndrs cons _derivs = do
  let typ = appTyVars name bndrs
#if MIN_VERSION_template_haskell(2,9,0)
  let codeSyn = tySynInstD ''Code $ tySynEqn [typ] (codeFor cons)
#else
  let codeSyn = tySynInstD ''Code [typ] (codeFor cons)
#endif
  inst <- instanceD
            (cxt [])
            [t| Generic $typ |]
            [codeSyn, embedding 'from cons, projection 'to cons]
  return [inst]

deriveMetadataForDataDec :: Bool -> Cxt -> Name -> [TyVarBndr] -> [Con] -> Derivings -> Q [Dec]
deriveMetadataForDataDec isNewtype _cxt name bndrs cons _derivs = do
  let typ = appTyVars name bndrs
  md   <- instanceD (cxt [])
            [t| HasDatatypeInfo $typ |]
            [ metadataType typ isNewtype name cons
            , funD 'datatypeInfo
                [ clause [wildP]
                  (normalB [| SOP.T.demoteDatatypeInfo (Proxy :: Proxy (DatatypeInfoOf $typ)) |])
                  []
                ]
            ]
            -- [metadata isNewtype name cons]
  return [md]


{-------------------------------------------------------------------------------
  Computing the code for a data type
-------------------------------------------------------------------------------}

codeFor :: [Con] -> Q Type
codeFor = promotedTypeList . map go
  where
    go :: Con -> Q Type
    go c = do (_, ts) <- conInfo c
              promotedTypeList ts

{-------------------------------------------------------------------------------
  Computing the embedding/projection pair
-------------------------------------------------------------------------------}

embedding :: Name -> [Con] -> Q Dec
embedding fromName cons =
  funD fromName (zipWith go [0 ..] cons)
  where
    go :: Integer -> Con -> Q Clause
    go i c = do
      (n, ts) <- conInfo c
      vars    <- replicateM (length ts) (newName "x")
      clause
        [conP n (map varP vars)]
        (normalB
          [| SOP (NS $(litE (integerL i)) $(npE (map (appE (conE 'I) . varE) vars))) |])
        []

projection :: Name -> [Con] -> Q Dec
projection toName cons =
  funD toName (zipWith go [0 ..] cons)
  where
    go :: Integer -> Con -> Q Clause
    go i c = do
      (n, ts) <- conInfo c
      var     <- newName "x"
      let fields = map (\ j -> [| unsafeCoerce ($(varE var) V.! $(litE (integerL j))) |]) [0 .. fromIntegral (length ts) - 1]
      clause
        [ [p| SOP (NS $(litP (integerL i)) (NP $(varP var))) |] ]
        (normalB (appsE ((conE n) : fields)))
        []

{-------------------------------------------------------------------------------
  Compute metadata
-------------------------------------------------------------------------------}

metadataType :: Q Type -> Bool -> Name -> [Con] -> Q Dec
metadataType typ isNewtype typeName cs =
  tySynInstD ''DatatypeInfoOf (tySynEqn [typ] (metadataType' isNewtype typeName cs))

-- | Derive term-level metadata.
metadata' :: Bool -> Name -> [Con] -> Q Exp
metadata' isNewtype typeName cs = md
  where
    md :: Q Exp
    md | isNewtype = [| SOP.Newtype $(stringE (nameModule' typeName))
                                    $(stringE (nameBase typeName))
                                    $(mdCon (head cs))
                      |]
       | otherwise = [| SOP.ADT     $(stringE (nameModule' typeName))
                                    $(stringE (nameBase typeName))
                                    $(npE $ map mdCon cs)
                      |]

    mdCon :: Con -> Q Exp
    mdCon c = do
      (_, ts) <- conInfo c
      [| $(mdCon' c) :: SOP.ConstructorInfo $(promotedTypeList ts) |]

    mdCon' :: Con -> Q Exp
    mdCon' (NormalC n _)  = [| SOP.Constructor $(stringE (nameBase n)) |]
    mdCon' (RecC n ts)    = [| SOP.Record      $(stringE (nameBase n))
                                               $(npE (map mdField ts))
                             |]
    mdCon' (InfixC _ n _) = do
#if MIN_VERSION_template_haskell(2,11,0)
      fixity <- reifyFixity n
      case fromMaybe defaultFixity fixity of
        Fixity f a ->
#else
      i <- reify n
      case i of
        DataConI _ _ _ (Fixity f a) ->
#endif
                            [| SOP.Infix       $(stringE (nameBase n)) $(mdAssociativity a) f |]
#if !MIN_VERSION_template_haskell(2,11,0)
        _                -> fail "Strange infix operator"
#endif
    mdCon' (ForallC _ _ _) = fail "Existentials not supported"
#if MIN_VERSION_template_haskell(2,11,0)
    mdCon' (GadtC _ _ _)    = fail "GADTs not supported"
    mdCon' (RecGadtC _ _ _) = fail "GADTs not supported"
#endif

    mdField :: VarStrictType -> Q Exp
    mdField (n, _, _) = [| SOP.FieldInfo $(stringE (nameBase n)) |]

    mdAssociativity :: FixityDirection -> Q Exp
    mdAssociativity InfixL = [| SOP.LeftAssociative  |]
    mdAssociativity InfixR = [| SOP.RightAssociative |]
    mdAssociativity InfixN = [| SOP.NotAssociative   |]

-- | Derive type-level metadata.
metadataType' :: Bool -> Name -> [Con] -> Q Type
metadataType' isNewtype typeName cs = md
  where
    md :: Q Type
    md | isNewtype = [t| 'SOP.T.Newtype $(stringT (nameModule' typeName))
                                        $(stringT (nameBase typeName))
                                        $(mdCon (head cs))
                       |]
       | otherwise = [t| 'SOP.T.ADT     $(stringT (nameModule' typeName))
                                        $(stringT (nameBase typeName))
                                        $(promotedTypeList $ map mdCon cs)
                       |]


    mdCon :: Con -> Q Type
    mdCon (NormalC n _)   = [t| 'SOP.T.Constructor $(stringT (nameBase n)) |]
    mdCon (RecC n ts)     = [t| 'SOP.T.Record      $(stringT (nameBase n))
                                                   $(promotedTypeList (map mdField ts))
                              |]
    mdCon (InfixC _ n _)  = do
#if MIN_VERSION_template_haskell(2,11,0)
      fixity <- reifyFixity n
      case fromMaybe defaultFixity fixity of
        Fixity f a ->
#else
      i <- reify n
      case i of
        DataConI _ _ _ (Fixity f a) ->
#endif
                            [t| 'SOP.T.Infix       $(stringT (nameBase n)) $(mdAssociativity a) $(natT f) |]
#if !MIN_VERSION_template_haskell(2,11,0)
        _                -> fail "Strange infix operator"
#endif
    mdCon (ForallC _ _ _) = fail "Existentials not supported"
#if MIN_VERSION_template_haskell(2,11,0)
    mdCon (GadtC _ _ _)    = fail "GADTs not supported"
    mdCon (RecGadtC _ _ _) = fail "GADTs not supported"
#endif

    mdField :: VarStrictType -> Q Type
    mdField (n, _, _) = [t| 'SOP.T.FieldInfo $(stringT (nameBase n)) |]

    mdAssociativity :: FixityDirection -> Q Type
    mdAssociativity InfixL = [t| 'SOP.T.LeftAssociative  |]
    mdAssociativity InfixR = [t| 'SOP.T.RightAssociative |]
    mdAssociativity InfixN = [t| 'SOP.T.NotAssociative   |]

nameModule' :: Name -> String
nameModule' = fromMaybe "" . nameModule

{-------------------------------------------------------------------------------
  Constructing n-ary pairs
-------------------------------------------------------------------------------}

-- Given
--
-- > [a, b, c]
--
-- Construct
--
-- > a :* b :* c :* Nil
npE :: [Q Exp] -> Q Exp
npE xs = [| NP (V.fromList $(listE (map go xs))) |]
  where
    go :: Q Exp -> Q Exp
    go x = [| unsafeCoerce $x |]

{-------------------------------------------------------------------------------
  Some auxiliary definitions for working with TH
-------------------------------------------------------------------------------}

conInfo :: Con -> Q (Name, [Q Type])
conInfo (NormalC n ts) = return (n, map (return . (\(_, t)    -> t)) ts)
conInfo (RecC    n ts) = return (n, map (return . (\(_, _, t) -> t)) ts)
conInfo (InfixC (_, t) n (_, t')) = return (n, map return [t, t'])
conInfo (ForallC _ _ _) = fail "Existentials not supported"
#if MIN_VERSION_template_haskell(2,11,0)
conInfo (GadtC _ _ _)    = fail "GADTs not supported"
conInfo (RecGadtC _ _ _) = fail "GADTs not supported"
#endif

stringT :: String -> Q Type
stringT = litT . strTyLit

natT :: Int -> Q Type
natT = litT . numTyLit . fromIntegral

promotedTypeList :: [Q Type] -> Q Type
promotedTypeList []     = promotedNilT
promotedTypeList (t:ts) = [t| $promotedConsT $t $(promotedTypeList ts) |]

appTyVars :: Name -> [TyVarBndr] -> Q Type
appTyVars n = go (conT n)
  where
    go :: Q Type -> [TyVarBndr] -> Q Type
    go t []                  = t
    go t (PlainTV  v   : vs) = go [t| $t $(varT v) |] vs
    go t (KindedTV v _ : vs) = go [t| $t $(varT v) |] vs

reifyDec :: Name -> Q Dec
reifyDec name =
  do info <- reify name
     case info of TyConI dec -> return dec
                  _          -> fail "Info must be type declaration type."

withDataDec :: Dec -> (Bool -> Cxt -> Name -> [TyVarBndr] -> [Con] -> Derivings -> Q a) -> Q a
#if MIN_VERSION_template_haskell(2,11,0)
withDataDec (DataD    ctxt name bndrs _ cons derivs) f = f False ctxt name bndrs cons  derivs
withDataDec (NewtypeD ctxt name bndrs _ con  derivs) f = f True  ctxt name bndrs [con] derivs
#else
withDataDec (DataD    ctxt name bndrs cons derivs) f = f False ctxt name bndrs cons  derivs
withDataDec (NewtypeD ctxt name bndrs con  derivs) f = f True  ctxt name bndrs [con] derivs
#endif
withDataDec _ _ = fail "Can only derive labels for datatypes and newtypes."

-- | Utility type synonym to cover changes in the TH code
#if MIN_VERSION_template_haskell(2,12,0)
type Derivings = [DerivClause]
#elif MIN_VERSION_template_haskell(2,11,0)
type Derivings = Cxt
#else
type Derivings = [Name]
#endif<|MERGE_RESOLUTION|>--- conflicted
+++ resolved
@@ -11,11 +11,8 @@
 
 import Control.Monad (replicateM)
 import Data.Maybe (fromMaybe)
-<<<<<<< HEAD
+import Data.Proxy
 import qualified Data.Vector as V
-=======
-import Data.Proxy
->>>>>>> 22ad8605
 import Language.Haskell.TH
 import Language.Haskell.TH.Syntax hiding (Infix)
 import Unsafe.Coerce
